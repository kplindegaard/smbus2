"""smbus2 - A drop-in replacement for smbus-cffi/smbus-python"""
# The MIT License (MIT)
# Copyright (c) 2017 Karl-Petter Lindegaard
#
# Permission is hereby granted, free of charge, to any person obtaining a copy
# of this software and associated documentation files (the "Software"), to deal
# in the Software without restriction, including without limitation the rights
# to use, copy, modify, merge, publish, distribute, sublicense, and/or sell
# copies of the Software, and to permit persons to whom the Software is
# furnished to do so, subject to the following conditions:
#
# The above copyright notice and this permission notice shall be included in all
# copies or substantial portions of the Software.
#
# THE SOFTWARE IS PROVIDED "AS IS", WITHOUT WARRANTY OF ANY KIND, EXPRESS OR
# IMPLIED, INCLUDING BUT NOT LIMITED TO THE WARRANTIES OF MERCHANTABILITY,
# FITNESS FOR A PARTICULAR PURPOSE AND NONINFRINGEMENT. IN NO EVENT SHALL THE
# AUTHORS OR COPYRIGHT HOLDERS BE LIABLE FOR ANY CLAIM, DAMAGES OR OTHER
# LIABILITY, WHETHER IN AN ACTION OF CONTRACT, TORT OR OTHERWISE, ARISING FROM,
# OUT OF OR IN CONNECTION WITH THE SOFTWARE OR THE USE OR OTHER DEALINGS IN THE
# SOFTWARE.

import os
import sys
from fcntl import ioctl
from ctypes import c_uint32, c_uint8, c_uint16, c_char, POINTER, Structure, Array, Union, create_string_buffer, string_at


# Commands from uapi/linux/i2c-dev.h
I2C_SLAVE = 0x0703  # Use this slave address
I2C_SLAVE_FORCE = 0x0706  # Use this slave address, even if it is already in use by a driver!
I2C_FUNCS = 0x0705  # Get the adapter functionality mask
I2C_RDWR = 0x0707  # Combined R/W transfer (one STOP only)
I2C_SMBUS = 0x0720  # SMBus transfer. Takes pointer to i2c_smbus_ioctl_data

# SMBus transfer read or write markers from uapi/linux/i2c.h
I2C_SMBUS_WRITE = 0
I2C_SMBUS_READ = 1

# Size identifiers uapi/linux/i2c.h
I2C_SMBUS_QUICK = 0
I2C_SMBUS_BYTE = 1
I2C_SMBUS_BYTE_DATA = 2
I2C_SMBUS_WORD_DATA = 3
I2C_SMBUS_PROC_CALL = 4
I2C_SMBUS_BLOCK_DATA = 5  # This isn't supported by Pure-I2C drivers with SMBUS emulation, like those in RaspberryPi, OrangePi, etc :(
I2C_SMBUS_BLOCK_PROC_CALL = 7  # Like I2C_SMBUS_BLOCK_DATA, it isn't supported by Pure-I2C drivers either.
I2C_SMBUS_I2C_BLOCK_DATA = 8
I2C_SMBUS_BLOCK_MAX = 32

# To determine what functionality is present (uapi/linux/i2c.h)
try:
    from enum import IntFlag
except:
    IntFlag = int


class I2cFunc(IntFlag):
    """
    These flags identify the operations supported by an I2C/SMBus device.

    You can test these flags on your `smbus.funcs`

    On newer python versions, I2cFunc is an IntFlag enum, but it
    falls back to class with a bunch of int constants on older releases.
    """
    I2C = 0x00000001
    ADDR_10BIT = 0x00000002
    PROTOCOL_MANGLING = 0x00000004  # I2C_M_IGNORE_NAK etc.
    SMBUS_PEC = 0x00000008
    NOSTART = 0x00000010  # I2C_M_NOSTART
    SLAVE = 0x00000020
    SMBUS_BLOCK_PROC_CALL = 0x00008000  # SMBus 2.0
    SMBUS_QUICK = 0x00010000
    SMBUS_READ_BYTE = 0x00020000
    SMBUS_WRITE_BYTE = 0x00040000
    SMBUS_READ_BYTE_DATA = 0x00080000
    SMBUS_WRITE_BYTE_DATA = 0x00100000
    SMBUS_READ_WORD_DATA = 0x00200000
    SMBUS_WRITE_WORD_DATA = 0x00400000
    SMBUS_PROC_CALL = 0x00800000
    SMBUS_READ_BLOCK_DATA = 0x01000000
    SMBUS_WRITE_BLOCK_DATA = 0x02000000
    SMBUS_READ_I2C_BLOCK = 0x04000000  # I2C-like block xfer
    SMBUS_WRITE_I2C_BLOCK = 0x08000000  # w/ 1-byte reg. addr.
    SMBUS_HOST_NOTIFY = 0x10000000

    SMBUS_BYTE = 0x00060000
    SMBUS_BYTE_DATA = 0x00180000
    SMBUS_WORD_DATA = 0x00600000
    SMBUS_BLOCK_DATA = 0x03000000
    SMBUS_I2C_BLOCK = 0x0c000000
    SMBUS_EMUL = 0x0eff0008


# i2c_msg flags from uapi/linux/i2c.h
I2C_M_RD = 0x0001

# Pointer definitions
LP_c_uint8 = POINTER(c_uint8)
LP_c_uint16 = POINTER(c_uint16)
LP_c_uint32 = POINTER(c_uint32)


#############################################################
# Type definitions as in i2c.h


class i2c_smbus_data(Array):
    """
    Adaptation of the i2c_smbus_data union in ``i2c.h``.

    Data for SMBus messages.
    """
    _length_ = I2C_SMBUS_BLOCK_MAX + 2
    _type_ = c_uint8


class union_i2c_smbus_data(Union):
    _fields_ = [
        ("byte", c_uint8),
        ("word", c_uint16),
        ("block", i2c_smbus_data)
    ]


union_pointer_type = POINTER(union_i2c_smbus_data)


class i2c_smbus_ioctl_data(Structure):
    """
    As defined in ``i2c-dev.h``.
    """
    _fields_ = [
        ('read_write', c_uint8),
        ('command', c_uint8),
        ('size', c_uint32),
        ('data', union_pointer_type)]
    __slots__ = [name for name, type in _fields_]

    @staticmethod
    def create(read_write=I2C_SMBUS_READ, command=0, size=I2C_SMBUS_BYTE_DATA):
        u = union_i2c_smbus_data()
        return i2c_smbus_ioctl_data(
            read_write=read_write, command=command, size=size,
            data=union_pointer_type(u))


#############################################################
# Type definitions for i2c_rdwr combined transactions


class i2c_msg(Structure):
    """
    As defined in ``i2c.h``.
    """
    _fields_ = [
        ('addr', c_uint16),
        ('flags', c_uint16),
        ('len', c_uint16),
        ('buf', POINTER(c_char))]

    def __iter__(self):
        """ Iterator / Generator

        :return: iterates over :py:attr:`buf`
        :rtype: :py:class:`generator` which returns int values
        """
        idx = 0
        while idx < self.len:
            yield ord(self.buf[idx])
            idx += 1

    def __len__(self):
        return self.len

    def __bytes__(self):
        return string_at(self.buf, self.len)

    def __repr__(self):
        return 'i2c_msg(%d,%d,%r)' % (self.addr, self.flags, self.__bytes__())

    def __str__(self):
        s = self.__bytes__()
        if sys.version_info.major >= 3:
            s = ''.join(map(chr, s))
        return s

    @staticmethod
    def read(address, length):
        """
        Prepares an i2c read transaction.

        :param address: Slave address.
        :type: address: int
        :param length: Number of bytes to read.
        :type: length: int
        :return: New :py:class:`i2c_msg` instance for read operation.
        :rtype: :py:class:`i2c_msg`
        """
        arr = create_string_buffer(length)
        return i2c_msg(
            addr=address, flags=I2C_M_RD, len=length,
            buf=arr)

    @staticmethod
    def write(address, buf):
        """
        Prepares an i2c write transaction.

        :param address: Slave address.
        :type address: int
        :param buf: Bytes to write. Either list of values or str.
        :type buf: list
        :return: New :py:class:`i2c_msg` instance for write operation.
        :rtype: :py:class:`i2c_msg`
        """
        if sys.version_info.major >= 3:
            if type(buf) is str:
                buf = bytes(map(ord, buf))
            else:
                buf = bytes(buf)
        else:
            if type(buf) is not str:
                buf = ''.join([chr(x) for x in buf])
        arr = create_string_buffer(buf, len(buf))
        return i2c_msg(
            addr=address, flags=0, len=len(arr),
            buf=arr)


class i2c_rdwr_ioctl_data(Structure):
    """
    As defined in ``i2c-dev.h``.
    """
    _fields_ = [
        ('msgs', POINTER(i2c_msg)),
        ('nmsgs', c_uint32)
    ]
    __slots__ = [name for name, type in _fields_]

    @staticmethod
    def create(*i2c_msg_instances):
        """
        Factory method for creating a i2c_rdwr_ioctl_data struct that can
        be called with ``ioctl(fd, I2C_RDWR, data)``.

        :param i2c_msg_instances: Up to 42 i2c_msg instances
        :rtype: i2c_rdwr_ioctl_data
        """
        n_msg = len(i2c_msg_instances)
        msg_array = (i2c_msg * n_msg)(*i2c_msg_instances)
        return i2c_rdwr_ioctl_data(
            msgs=msg_array,
            nmsgs=n_msg
        )


#############################################################


class SMBus(object):

    def __init__(self, bus=None, force=False):
        """
        Initialize and (optionally) open an i2c bus connection.

        :param bus: i2c bus number (e.g. 0 or 1)
            or an absolute file path (e.g. `/dev/i2c-42`).
            If not given, a subsequent  call to ``open()`` is required.
        :type bus: int or str
        :param force: force using the slave address even when driver is
            already using it.
        :type force: boolean
        """
        self.fd = None
        self.funcs = I2cFunc(0)
        if bus is not None:
            self.open(bus)
        self.address = None
        self.force = force
        self._force_last = None

    def __enter__(self):
        """Enter handler."""
        return self

    def __exit__(self, exc_type, exc_val, exc_tb):
        """Exit handler."""
        self.close()

    def open(self, bus):
        """
        Open a given i2c bus.

        :param bus: i2c bus number (e.g. 0 or 1)
<<<<<<< HEAD
            or an absolute file path (e.g. '/dev/i2c-42').
        :type bus: int or str
        :raise TypeError: if type(bus) is not in (int, str)
        """
        if isinstance(bus, int):
            filepath = "/dev/i2c-{}".format(bus)
        elif isinstance(bus, str):
            filepath = bus
        else:
            raise TypeError("Unexpected type(bus)={}".format(type(bus)))

        self.fd = os.open(filepath, os.O_RDWR)
        self.funcs = self._get_funcs()
=======
        :type bus: int
        """
        self.fd = os.open("/dev/i2c-{}".format(bus), os.O_RDWR)
        self.funcs = I2cFunc(self._get_funcs())
>>>>>>> f14d2b16

    def close(self):
        """
        Close the i2c connection.
        """
        if self.fd:
            os.close(self.fd)
            self.fd = None

    def _set_address(self, address, force=None):
        """
        Set i2c slave address to use for subsequent calls.

        :param address:
        :type address: int
        :param force:
        :type force: Boolean
        """
        force = force if force is not None else self.force
        if self.address != address or self._force_last != force:
            if force is True:
                ioctl(self.fd, I2C_SLAVE_FORCE, address)
            else:
                ioctl(self.fd, I2C_SLAVE, address)
            self.address = address
            self._force_last = force

    def _get_funcs(self):
        """
        Returns a 32-bit value stating supported I2C functions.

        :rtype: int
        """
        f = c_uint32()
        ioctl(self.fd, I2C_FUNCS, f)
        return f.value

    def write_quick(self, i2c_addr, force=None):
        """
        Perform quick transaction. Throws IOError if unsuccessful.
        :param i2c_addr: i2c address
        :type i2c_addr: int
        :param force:
        :type force: Boolean
        """
        self._set_address(i2c_addr, force=force)
        msg = i2c_smbus_ioctl_data.create(
            read_write=I2C_SMBUS_WRITE, command=0, size=I2C_SMBUS_QUICK)
        ioctl(self.fd, I2C_SMBUS, msg)

    def read_byte(self, i2c_addr, force=None):
        """
        Read a single byte from a device.

        :rtype: int
        :param i2c_addr: i2c address
        :type i2c_addr: int
        :param force:
        :type force: Boolean
        :return: Read byte value
        """
        self._set_address(i2c_addr, force=force)
        msg = i2c_smbus_ioctl_data.create(
            read_write=I2C_SMBUS_READ, command=0, size=I2C_SMBUS_BYTE
        )
        ioctl(self.fd, I2C_SMBUS, msg)
        return msg.data.contents.byte

    def write_byte(self, i2c_addr, value, force=None):
        """
        Write a single byte to a device.

        :param i2c_addr: i2c address
        :type i2c_addr: int
        :param value: value to write
        :type value: int
        :param force:
        :type force: Boolean
        """
        self._set_address(i2c_addr, force=force)
        msg = i2c_smbus_ioctl_data.create(
            read_write=I2C_SMBUS_WRITE, command=value, size=I2C_SMBUS_BYTE
        )
        ioctl(self.fd, I2C_SMBUS, msg)

    def read_byte_data(self, i2c_addr, register, force=None):
        """
        Read a single byte from a designated register.

        :param i2c_addr: i2c address
        :type i2c_addr: int
        :param register: Register to read
        :type register: int
        :param force:
        :type force: Boolean
        :return: Read byte value
        :rtype: int
        """
        self._set_address(i2c_addr, force=force)
        msg = i2c_smbus_ioctl_data.create(
            read_write=I2C_SMBUS_READ, command=register, size=I2C_SMBUS_BYTE_DATA
        )
        ioctl(self.fd, I2C_SMBUS, msg)
        return msg.data.contents.byte

    def write_byte_data(self, i2c_addr, register, value, force=None):
        """
        Write a byte to a given register.

        :param i2c_addr: i2c address
        :type i2c_addr: int
        :param register: Register to write to
        :type register: int
        :param value: Byte value to transmit
        :type value: int
        :param force:
        :type force: Boolean
        :rtype: None
        """
        self._set_address(i2c_addr, force=force)
        msg = i2c_smbus_ioctl_data.create(
            read_write=I2C_SMBUS_WRITE, command=register, size=I2C_SMBUS_BYTE_DATA
        )
        msg.data.contents.byte = value
        ioctl(self.fd, I2C_SMBUS, msg)

    def read_word_data(self, i2c_addr, register, force=None):
        """
        Read a single word (2 bytes) from a given register.

        :param i2c_addr: i2c address
        :type i2c_addr: int
        :param register: Register to read
        :type register: int
        :param force:
        :type force: Boolean
        :return: 2-byte word
        :rtype: int
        """
        self._set_address(i2c_addr, force=force)
        msg = i2c_smbus_ioctl_data.create(
            read_write=I2C_SMBUS_READ, command=register, size=I2C_SMBUS_WORD_DATA
        )
        ioctl(self.fd, I2C_SMBUS, msg)
        return msg.data.contents.word

    def write_word_data(self, i2c_addr, register, value, force=None):
        """
        Write a byte to a given register.

        :param i2c_addr: i2c address
        :type i2c_addr: int
        :param register: Register to write to
        :type register: int
        :param value: Word value to transmit
        :type value: int
        :param force:
        :type force: Boolean
        :rtype: None
        """
        self._set_address(i2c_addr, force=force)
        msg = i2c_smbus_ioctl_data.create(
            read_write=I2C_SMBUS_WRITE, command=register, size=I2C_SMBUS_WORD_DATA
        )
        msg.data.contents.word = value
        ioctl(self.fd, I2C_SMBUS, msg)

    def process_call(self, i2c_addr, register, value, force=None):
        """
        Executes a SMBus Process Call, sending a 16-bit value and receiving a 16-bit response

        :param i2c_addr: i2c address
        :type i2c_addr: int
        :param register: Register to read/write to
        :type register: int
        :param value: Word value to transmit
        :type value: int
        :param force:
        :type force: Boolean
        :rtype: int
        """
        self._set_address(i2c_addr, force=force)
        msg = i2c_smbus_ioctl_data.create(
            read_write=I2C_SMBUS_WRITE, command=register, size=I2C_SMBUS_PROC_CALL
        )
        msg.data.contents.word = value
        ioctl(self.fd, I2C_SMBUS, msg)
        return msg.data.contents.word

    def read_block_data(self, i2c_addr, register, force=None):
        """
        Read a block of up to 32-bytes from a given register.

        :param i2c_addr: i2c address
        :type i2c_addr: int
        :param register: Start register
        :type register: int
        :param force:
        :type force: Boolean
        :return: List of bytes
        :rtype: list
        """
        self._set_address(i2c_addr, force=force)
        msg = i2c_smbus_ioctl_data.create(
            read_write=I2C_SMBUS_READ, command=register, size=I2C_SMBUS_BLOCK_DATA
        )
        ioctl(self.fd, I2C_SMBUS, msg)
        length = msg.data.contents.block[0]
        return msg.data.contents.block[1:length + 1]

    def write_block_data(self, i2c_addr, register, data, force=None):
        """
        Write a block of byte data to a given register.

        :param i2c_addr: i2c address
        :type i2c_addr: int
        :param register: Start register
        :type register: int
        :param data: List of bytes
        :type data: list
        :param force:
        :type force: Boolean
        :rtype: None
        """
        length = len(data)
        if length > I2C_SMBUS_BLOCK_MAX:
            raise ValueError("Data length cannot exceed %d bytes" % I2C_SMBUS_BLOCK_MAX)
        self._set_address(i2c_addr, force=force)
        msg = i2c_smbus_ioctl_data.create(
            read_write=I2C_SMBUS_WRITE, command=register, size=I2C_SMBUS_BLOCK_DATA
        )
        msg.data.contents.block[0] = length
        msg.data.contents.block[1:length + 1] = data
        ioctl(self.fd, I2C_SMBUS, msg)

    def block_process_call(self, i2c_addr, register, data, force=None):
        """
        Executes a SMBus Block Process Call, sending a variable-size data block and receiving another variable-size response

        :param i2c_addr: i2c address
        :type i2c_addr: int
        :param register: Register to read/write to
        :type register: int
        :param data: List of bytes
        :type data: list
        :param force:
        :type force: Boolean
        :return: List of bytes
        :rtype: list
        """
        length = len(data)
        if length > I2C_SMBUS_BLOCK_MAX:
            raise ValueError("Data length cannot exceed %d bytes" % I2C_SMBUS_BLOCK_MAX)
        self._set_address(i2c_addr, force=force)
        msg = i2c_smbus_ioctl_data.create(
            read_write=I2C_SMBUS_WRITE, command=register, size=I2C_SMBUS_BLOCK_PROC_CALL
        )
        msg.data.contents.block[0] = length
        msg.data.contents.block[1:length + 1] = data
        ioctl(self.fd, I2C_SMBUS, msg)
        length = msg.data.contents.block[0]
        return msg.data.contents.block[1:length + 1]

    def read_i2c_block_data(self, i2c_addr, register, length, force=None):
        """
        Read a block of byte data from a given register.

        :param i2c_addr: i2c address
        :type i2c_addr: int
        :param register: Start register
        :type register: int
        :param length: Desired block length
        :type length: int
        :param force:
        :type force: Boolean
        :return: List of bytes
        :rtype: list
        """
        if length > I2C_SMBUS_BLOCK_MAX:
            raise ValueError("Desired block length over %d bytes" % I2C_SMBUS_BLOCK_MAX)
        self._set_address(i2c_addr, force=force)
        msg = i2c_smbus_ioctl_data.create(
            read_write=I2C_SMBUS_READ, command=register, size=I2C_SMBUS_I2C_BLOCK_DATA
        )
        msg.data.contents.byte = length
        ioctl(self.fd, I2C_SMBUS, msg)
        return msg.data.contents.block[1:length + 1]

    def write_i2c_block_data(self, i2c_addr, register, data, force=None):
        """
        Write a block of byte data to a given register.

        :param i2c_addr: i2c address
        :type i2c_addr: int
        :param register: Start register
        :type register: int
        :param data: List of bytes
        :type data: list
        :param force:
        :type force: Boolean
        :rtype: None
        """
        length = len(data)
        if length > I2C_SMBUS_BLOCK_MAX:
            raise ValueError("Data length cannot exceed %d bytes" % I2C_SMBUS_BLOCK_MAX)
        self._set_address(i2c_addr, force=force)
        msg = i2c_smbus_ioctl_data.create(
            read_write=I2C_SMBUS_WRITE, command=register, size=I2C_SMBUS_I2C_BLOCK_DATA
        )
        msg.data.contents.block[0] = length
        msg.data.contents.block[1:length + 1] = data
        ioctl(self.fd, I2C_SMBUS, msg)

    def i2c_rdwr(self, *i2c_msgs):
        """
        Combine a series of i2c read and write operations in a single
        transaction (with repeated start bits but no stop bits in between).

        This method takes i2c_msg instances as input, which must be created
        first with :py:meth:`i2c_msg.read` or :py:meth:`i2c_msg.write`.

        :param i2c_msgs: One or more i2c_msg class instances.
        :type i2c_msgs: i2c_msg
        :rtype: None
        """
        ioctl_data = i2c_rdwr_ioctl_data.create(*i2c_msgs)
        ioctl(self.fd, I2C_RDWR, ioctl_data)

    def i2c_write(self, i2c_addr, data, force=None):
        """
        Write a bunch of data bytes.
        The length of `data` is not as limitated as in :meth:`i2c_rdwr` or :meth:`write_i2c_block_data`

        :param int i2c_addr: i2c address
        :param data: data to write
        :type data: bytes or list of int
        :param bool force:
        :return: number of bytes written
        :rtype: int
        """
        # convert list to bytes string
        if sys.version_info.major >= 3:
            if not isinstance(data, bytes):
                data = bytes(data)
        else:
            if not isinstance(data, str):
                data = ''.join(map(chr, data))

        self._set_address(i2c_addr, force=force)
        return os.write(self.fd, data)

    def i2c_read(self, i2c_addr, length, force=None):
        """
        Read a bunch of data bytes.
        The length is not as limitated as in :meth:`i2c_rdwr` or :meth:`read_i2c_block_data`

        :param int i2c_addr: i2c address
        :param int length: Desired block length
        :param bool force:
        :rtype: bytes
        """
        self._set_address(i2c_addr, force=force)
        data = os.read(self.fd, length)
        return data


class SMBusWrapper:
    """
    Wrapper class around the SMBus.

    Enables the user to wrap access to the :py:class:`SMBus` class in a
    "with" statement. If auto_cleanup is True (default), the
    :py:class:`SMBus` handle will be automatically closed
    upon exit of the ``with`` block.
    """
    def __init__(self, bus_number=0, auto_cleanup=True, force=False):
        """
        :param auto_cleanup: Close bus when leaving scope.
        :type auto_cleanup: Boolean
        :param force: Force using the slave address even when driver is already using it.
        :type force: Boolean
        """
        self.bus_number = bus_number
        self.auto_cleanup = auto_cleanup
        self.force = force

    def __enter__(self):
        self.bus = SMBus(bus=self.bus_number, force=self.force)
        return self.bus

    def __exit__(self, exc_type, exc_val, exc_tb):
        if self.auto_cleanup:
            self.bus.close()<|MERGE_RESOLUTION|>--- conflicted
+++ resolved
@@ -294,7 +294,6 @@
         Open a given i2c bus.
 
         :param bus: i2c bus number (e.g. 0 or 1)
-<<<<<<< HEAD
             or an absolute file path (e.g. '/dev/i2c-42').
         :type bus: int or str
         :raise TypeError: if type(bus) is not in (int, str)
@@ -308,12 +307,6 @@
 
         self.fd = os.open(filepath, os.O_RDWR)
         self.funcs = self._get_funcs()
-=======
-        :type bus: int
-        """
-        self.fd = os.open("/dev/i2c-{}".format(bus), os.O_RDWR)
-        self.funcs = I2cFunc(self._get_funcs())
->>>>>>> f14d2b16
 
     def close(self):
         """
